--- conflicted
+++ resolved
@@ -133,145 +133,6 @@
         k = 'sigmoid_{}'.format(i)
         rk = '{}_r'.format(k)
         transfer_func[rk] = transfer_func[k][::-1]
-<<<<<<< HEAD
-    try:
-        return transfer_func[key]
-    except KeyError:
-        raise KeyError('opactiy transfer function ({}) unknown.'.format(key))
-
-
-
-import pyvista
-
-
-
-class OrthographicSlicer(object):
-    """Creates an interactive plotting window to orthographically slice through
-    a volumetric dataset
-    """
-    def __init__(self, dataset, outline=None, clean=True, border=None,
-                 notebook=False, border_color='k', window_size=None,
-                 generate_triangles=False, contour=False, show_bounds=False,
-                 background=False, **kwargs):
-        if not pyvista.is_pyvista_obj(dataset):
-            dataset = pyvista.wrap(dataset)
-
-        # Keep track of the input
-        self.input_dataset = dataset
-
-        # Keep track of output
-        self.slices = [None, None, None]
-
-        # Start the intersection point at the center
-        self._location = self.input_dataset.center
-
-        scalars = kwargs.get('scalars', self.input_dataset.active_scalar_name)
-        preference = kwargs.get('preference', 'cell')
-        if scalars is not None:
-            self.input_dataset.set_active_scalar(scalars, preference)
-
-        if clean and self.input_dataset.active_scalar is not None:
-            # This will clean out the nan values
-            self.input_dataset = self.input_dataset.threshold()
-
-        # Hold all other kwargs for plotting
-        self.show_scalar_bar = kwargs.pop('show_scalar_bar', True)
-        _ = kwargs.pop('name', None)
-        self.kwargs = kwargs
-        self.generate_triangles = generate_triangles
-        self.contour = contour
-        self.show_bounds = show_bounds
-
-        plotter = pyvista.Plotter
-        if background:
-            plotter = pyvista.BackgroundPlotter
-
-        self.plotter = plotter(shape=(2, 2), border=border,
-                        notebook=notebook, border_color=border_color,
-                        window_size=window_size)
-
-        self.update()
-
-        self.plotter.subplot(1,1)
-        self.plotter.isometric_view()
-
-        self.plotter.hide_axes()
-        # And show the plotter
-        self.plotter.show()
-
-    @property
-    def location(self):
-        return self._location
-
-    @location.setter
-    def location(self, location):
-        if not pyvista.is_inside_bounds(location, self.input_dataset.bounds):
-            raise ValueError('Point outside of data bounds.')
-        self._location = location
-        self.update()
-
-    def update_slices(self):
-        """Re runs the slicing filter"""
-        axes = ['z', 'y', 'x']
-        for ax in [0, 1, 2]:
-            normal = axes[ax]
-            slc = self.input_dataset.slice(normal=normal, origin=self.location,
-                        generate_triangles=self.generate_triangles,
-                        contour=self.contour)
-            self.slices[ax] = slc
-        return
-
-    def _update_bounds(self):
-        if self.show_bounds:
-            self.plotter.show_grid()
-        else:
-            self.plotter.remove_bounds_axes()
-        return
-
-
-    def update_3d_view(self):
-        self.plotter.subplot(1,1)
-        self.plotter.add_mesh(self.slices[0], show_scalar_bar=self.show_scalar_bar, name='top', **self.kwargs)
-        self.plotter.add_mesh(self.slices[1], show_scalar_bar=self.show_scalar_bar, name='right', **self.kwargs)
-        self.plotter.add_mesh(self.slices[2], show_scalar_bar=self.show_scalar_bar, name='front', **self.kwargs)
-        self._update_bounds()
-        self.plotter.enable()
-
-    def update_top_view(self):
-        self.plotter.subplot(0,0)
-        self.plotter.enable()
-        self.plotter.add_mesh(self.slices[0], show_scalar_bar=False, name='top', **self.kwargs)
-        self._update_bounds()
-        self.plotter.view_xy()
-        self.plotter.disable()
-        return
-
-    def update_right_view(self):
-        self.plotter.subplot(0,1)
-        self.plotter.enable()
-        self.plotter.add_mesh(self.slices[1], show_scalar_bar=False, name='right', **self.kwargs)
-        self._update_bounds()
-        self.plotter.view_xz()
-        self.plotter.disable()
-        return
-
-    def update_front_view(self):
-        self.plotter.subplot(1,0)
-        self.plotter.enable()
-        self.plotter.add_mesh(self.slices[2], show_scalar_bar=False, name='front', **self.kwargs)
-        self._update_bounds()
-        self.plotter.view_yz()
-        self.plotter.disable()
-        return
-
-    def update(self):
-        self.update_slices()
-        self.update_top_view()
-        self.update_right_view()
-        self.update_front_view()
-        # Update 3D view last so its renderer is set as active
-        self.update_3d_view()
-=======
     if isinstance(mapping, str):
         try:
             return transfer_func[mapping]
@@ -307,4 +168,133 @@
             raise RuntimeError('Transfer function cannot have more values than `n_colors`. This has {} elements'.format(mapping.size))
         return mapping
     raise TypeError('Transfer function type ({}) not understood'.format(type(mapping)))
->>>>>>> 89efacab
+
+
+
+
+class OrthographicSlicer(object):
+    """Creates an interactive plotting window to orthographically slice through
+    a volumetric dataset
+    """
+    def __init__(self, dataset, outline=None, clean=True, border=None,
+                 notebook=False, border_color='k', window_size=None,
+                 generate_triangles=False, contour=False, show_bounds=False,
+                 background=False, **kwargs):
+        if not pyvista.is_pyvista_obj(dataset):
+            dataset = pyvista.wrap(dataset)
+
+        # Keep track of the input
+        self.input_dataset = dataset
+
+        # Keep track of output
+        self.slices = [None, None, None]
+
+        # Start the intersection point at the center
+        self._location = self.input_dataset.center
+
+        scalars = kwargs.get('scalars', self.input_dataset.active_scalar_name)
+        preference = kwargs.get('preference', 'cell')
+        if scalars is not None:
+            self.input_dataset.set_active_scalar(scalars, preference)
+
+        if clean and self.input_dataset.active_scalar is not None:
+            # This will clean out the nan values
+            self.input_dataset = self.input_dataset.threshold()
+
+        # Hold all other kwargs for plotting
+        self.show_scalar_bar = kwargs.pop('show_scalar_bar', True)
+        _ = kwargs.pop('name', None)
+        self.kwargs = kwargs
+        self.generate_triangles = generate_triangles
+        self.contour = contour
+        self.show_bounds = show_bounds
+
+        plotter = pyvista.Plotter
+        if background:
+            plotter = pyvista.BackgroundPlotter
+
+        self.plotter = plotter(shape=(2, 2), border=border,
+                        notebook=notebook, border_color=border_color,
+                        window_size=window_size)
+
+        self.update()
+
+        self.plotter.subplot(1,1)
+        self.plotter.isometric_view()
+
+        self.plotter.hide_axes()
+        # And show the plotter
+        self.plotter.show()
+
+    @property
+    def location(self):
+        return self._location
+
+    @location.setter
+    def location(self, location):
+        if not pyvista.is_inside_bounds(location, self.input_dataset.bounds):
+            raise ValueError('Point outside of data bounds.')
+        self._location = location
+        self.update()
+
+    def update_slices(self):
+        """Re runs the slicing filter"""
+        axes = ['z', 'y', 'x']
+        for ax in [0, 1, 2]:
+            normal = axes[ax]
+            slc = self.input_dataset.slice(normal=normal, origin=self.location,
+                        generate_triangles=self.generate_triangles,
+                        contour=self.contour)
+            self.slices[ax] = slc
+        return
+
+    def _update_bounds(self):
+        if self.show_bounds:
+            self.plotter.show_grid()
+        else:
+            self.plotter.remove_bounds_axes()
+        return
+
+
+    def update_3d_view(self):
+        self.plotter.subplot(1,1)
+        self.plotter.add_mesh(self.slices[0], show_scalar_bar=self.show_scalar_bar, name='top', **self.kwargs)
+        self.plotter.add_mesh(self.slices[1], show_scalar_bar=self.show_scalar_bar, name='right', **self.kwargs)
+        self.plotter.add_mesh(self.slices[2], show_scalar_bar=self.show_scalar_bar, name='front', **self.kwargs)
+        self._update_bounds()
+        self.plotter.enable()
+
+    def update_top_view(self):
+        self.plotter.subplot(0,0)
+        self.plotter.enable()
+        self.plotter.add_mesh(self.slices[0], show_scalar_bar=False, name='top', **self.kwargs)
+        self._update_bounds()
+        self.plotter.view_xy()
+        self.plotter.disable()
+        return
+
+    def update_right_view(self):
+        self.plotter.subplot(0,1)
+        self.plotter.enable()
+        self.plotter.add_mesh(self.slices[1], show_scalar_bar=False, name='right', **self.kwargs)
+        self._update_bounds()
+        self.plotter.view_xz()
+        self.plotter.disable()
+        return
+
+    def update_front_view(self):
+        self.plotter.subplot(1,0)
+        self.plotter.enable()
+        self.plotter.add_mesh(self.slices[2], show_scalar_bar=False, name='front', **self.kwargs)
+        self._update_bounds()
+        self.plotter.view_yz()
+        self.plotter.disable()
+        return
+
+    def update(self):
+        self.update_slices()
+        self.update_top_view()
+        self.update_right_view()
+        self.update_front_view()
+        # Update 3D view last so its renderer is set as active
+        self.update_3d_view()